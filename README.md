--- conflicted
+++ resolved
@@ -3,11 +3,7 @@
 
 ## Overview
 
-<<<<<<< HEAD
-PyTorch-Cosma is a deep learning framework built on top of PyTorch, designed to facilitate the creation, training, refinement, and visualization of neural networks. The framework supports various types of models, including convolutional autoencoders, graph neural networks, and vision transformers. It also provides utilities for latent space exploration and graph visualization.
-=======
-PyTorch-COSMA is a deep learning framework built on top of PyTorch, designed to facilitate the creation, training, and visualization of neural networks. The framework supports various types of models, including convolutional autoencoders, graph neural networks, and vision transformers. It also provides utilities for latent space exploration and graph visualization.
->>>>>>> 40713386
+PyTorch-COSMA is a deep learning framework built on top of PyTorch, designed to facilitate the creation, training, refinement, and visualization of neural networks. The framework supports various types of models, including convolutional autoencoders, graph neural networks, and vision transformers. It also provides utilities for latent space exploration and graph visualization.
 
 ## Project Structure
 
